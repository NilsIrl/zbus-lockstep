--- conflicted
+++ resolved
@@ -6,11 +6,10 @@
 
 ### Update dependencies
 
-<<<<<<< HEAD
 - Move to zbus 5.0 (by TTWNO)
 
-=======
->>>>>>> 4533973e
+## [zbus-lockstep-v0.4.4] - 2024-03-18
+
 ## [zbus-lockstep-v0.4.4] - 2024-03-18
 
 ### 🧑‍💻 Improve DX
@@ -20,6 +19,8 @@
 
 ## [zbus-lockstep-v0.4.3] - 2024-03-18
 
+## [zbus-lockstep-v0.4.3] - 2024-03-18
+
 ### 🐛 Fixes  
 
 - 🩹 `validate` now requires a comma separated argument list if multiple arguments are supplied.
@@ -35,10 +36,14 @@
 
 ## [zbus-lockstep-v0.4.2] - 2024-03-09
 
+## [zbus-lockstep-v0.4.2] - 2024-03-09
+
 ### 🚸 Improve UX
 
 - 🚸 Remove requirement `zbus_xml` to be in scope at macro call site.  
 - Add `Copy`, `Clone`, `Hash`, to public `MshType`.
+
+## [zbus-lockstep-v0.4.1] - 2024-03-05
 
 ## [zbus-lockstep-v0.4.1] - 2024-03-05
 
